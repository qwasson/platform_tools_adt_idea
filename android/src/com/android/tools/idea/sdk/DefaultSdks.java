--- conflicted
+++ resolved
@@ -17,17 +17,10 @@
 
 import com.android.SdkConstants;
 import com.android.sdklib.IAndroidTarget;
-import com.android.sdklib.SdkManager;
 import com.android.tools.idea.gradle.project.GradleProjectImporter;
 import com.android.tools.idea.gradle.util.LocalProperties;
 import com.android.tools.idea.gradle.util.Projects;
 import com.android.tools.idea.startup.ExternalAnnotationsSupport;
-<<<<<<< HEAD
-import com.android.utils.ILogger;
-import com.android.utils.NullLogger;
-import com.android.utils.StdLogger;
-=======
->>>>>>> 0e51918c
 import com.google.common.base.Strings;
 import com.google.common.collect.Lists;
 import com.intellij.openapi.application.ApplicationManager;
@@ -125,8 +118,6 @@
     return null;
   }
 
-<<<<<<< HEAD
-=======
   public static void setDefaultJavaHome(@NotNull File path) {
     // Set up a list of SDKs we don't need any more. At the end we'll delete them.
     List<Sdk> sdksToDelete = Lists.newArrayList();
@@ -168,13 +159,10 @@
     }
   }
 
->>>>>>> 0e51918c
   public static List<Sdk> setDefaultAndroidHome(@NotNull File path) {
     return setDefaultAndroidHome(path, null);
   }
 
-<<<<<<< HEAD
-=======
   /**
    * Sets the given JDK's home path to the given path, and resets all of its content roots.
    */
@@ -203,7 +191,6 @@
     }
   }
 
->>>>>>> 0e51918c
   /**
    * Sets the path of Android Studio's default Android SDK. This method should be called in a write action. It is assumed that the given
    * path has been validated by {@link #validateAndroidSdkPath(File)}. This method will fail silently if the given path is not valid.
@@ -218,14 +205,8 @@
 
       // Since removing SDKs is *not* asynchronous, we force an update of the SDK Manager.
       // If we don't force this update, AndroidSdkUtils will still use the old SDK until all SDKs are properly deleted.
-<<<<<<< HEAD
-      ILogger logger = new StdLogger(StdLogger.Level.INFO);
-      SdkManager sdkManager = SdkManager.createManager(path.getPath(), logger);
-      AndroidSdkUtils.setSdkManager(sdkManager);
-=======
       AndroidSdkData oldSdkData = AndroidSdkData.getSdkData(path);
       AndroidSdkUtils.setSdkData(oldSdkData);
->>>>>>> 0e51918c
 
       // Set up a list of SDKs we don't need any more. At the end we'll delete them.
       List<Sdk> sdksToDelete = Lists.newArrayList();
@@ -252,12 +233,7 @@
         ProjectJdkTable.getInstance().removeJdk(sdk);
       }
 
-<<<<<<< HEAD
-      // If there are any API targets that we haven't created IntelliJ SDKs for yet, fill
-      // those in.
-=======
       // If there are any API targets that we haven't created IntelliJ SDKs for yet, fill those in.
->>>>>>> 0e51918c
       List<Sdk> sdks = createAndroidSdksForAllTargets(resolved, javaSdk);
 
       // Update the local.properties files for any open projects.
@@ -286,13 +262,6 @@
    */
   @NotNull
   public static List<Sdk> createAndroidSdksForAllTargets(@NotNull File androidHome, @Nullable Sdk javaSdk) {
-<<<<<<< HEAD
-    String path = androidHome.getPath();
-    if (!path.endsWith(File.separator)) {
-      path += File.separator;
-    }
-=======
->>>>>>> 0e51918c
     List<Sdk> sdks = Lists.newArrayList();
     AndroidSdkData sdkData = AndroidSdkData.getSdkData(androidHome);
     if (sdkData != null) {
