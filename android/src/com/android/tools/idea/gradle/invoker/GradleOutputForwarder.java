/*
 * Copyright (C) 2014 The Android Open Source Project
 *
 * Licensed under the Apache License, Version 2.0 (the "License");
 * you may not use this file except in compliance with the License.
 * You may obtain a copy of the License at
 *
 *      http://www.apache.org/licenses/LICENSE-2.0
 *
 * Unless required by applicable law or agreed to in writing, software
 * distributed under the License is distributed on an "AS IS" BASIS,
 * WITHOUT WARRANTIES OR CONDITIONS OF ANY KIND, either express or implied.
 * See the License for the specific language governing permissions and
 * limitations under the License.
 */
package com.android.tools.idea.gradle.invoker;

import com.android.tools.idea.gradle.invoker.console.view.GradleConsoleView;
import com.android.utils.SdkUtils;
import com.google.common.io.Closeables;
import com.intellij.execution.ui.ConsoleViewContentType;
import org.gradle.tooling.BuildLauncher;
import org.jetbrains.annotations.NotNull;

import java.io.ByteArrayOutputStream;
import java.io.IOException;
import java.io.OutputStream;

import static com.intellij.execution.ui.ConsoleViewContentType.ERROR_OUTPUT;
import static com.intellij.execution.ui.ConsoleViewContentType.NORMAL_OUTPUT;

/**
 * Collects and redirects the output to the "Gradle Console" view.
 */
class GradleOutputForwarder {
  private static final int SIZE = 2048;

  @NotNull private final ByteArrayOutputStream myStdErr;
  @NotNull private final ByteArrayOutputStream myOutput;
  @NotNull private final GradleConsoleView myConsoleView;

  private ConsoleViewContentType myPreviousContentType;

  GradleOutputForwarder(@NotNull GradleConsoleView consoleView) {
    myConsoleView = consoleView;
    myStdErr = new ByteArrayOutputStream(SIZE);
    myOutput = new ByteArrayOutputStream(SIZE * 2);
  }

  void attachTo(@NotNull BuildLauncher launcher) {
    OutputStream stdout = new ConsoleAwareOutputStream(this, NORMAL_OUTPUT);
    OutputStream stderr = new ConsoleAwareOutputStream(this, ERROR_OUTPUT);

    launcher.setStandardOutput(stdout);
    launcher.setStandardError(stderr);
  }

  void close() {
<<<<<<< HEAD
    try { Closeables.close(myOutput, true); } catch (IOException ignored) {}
    try { Closeables.close(myStdErr, true); } catch (IOException ignored) {}
=======
    try {
      Closeables.close(myOutput, true /* swallowIOException */);
      Closeables.close(myStdErr, true /* swallowIOException */);
    } catch (IOException e) {
      // Cannot happen
    }
>>>>>>> d17d31b9
  }

  @NotNull
  String getStdErr() {
    return myStdErr.toString();
  }

  void write(@NotNull ConsoleViewContentType contentType, @NotNull byte[] b, int off, int len) {
    boolean addNewLine = false;
    // We are combining input from stdout and stderr and that we want to make sure that whenever the output is mixed it starts on a new
    // line.
    if (contentType != myPreviousContentType) {
      addNewLine = myPreviousContentType != null;
      myPreviousContentType = contentType;
    }
    String lineSeparator = SdkUtils.getLineSeparator();
    boolean newLineAdded = false;
    if (addNewLine) {
      byte[] bytes = lineSeparator.getBytes();
      myOutput.write(bytes, 0, bytes.length);
      myConsoleView.print(lineSeparator, contentType);
      newLineAdded = true;
    }
    String text = new String(b, off, len);
    if (lineSeparator.equals(text) && newLineAdded) {
      return;
    }
    myOutput.write(b, off, len);
    if (contentType == ERROR_OUTPUT) {
      myStdErr.write(b, off, len);
    }
    myConsoleView.print(text, contentType);
  }

  @Override
  public String toString() {
    return myOutput.toString();
  }

  private static class ConsoleAwareOutputStream extends OutputStream {
    @NotNull private final GradleOutputForwarder myOutput;
    @NotNull private final ConsoleViewContentType myContentType;

    ConsoleAwareOutputStream(@NotNull GradleOutputForwarder output,
                             @NotNull ConsoleViewContentType contentType) {
      myOutput = output;
      myContentType = contentType;
    }

    @Override
    public void write(int b) {
    }

    @Override
    public void write(byte[] b, int off, int len) {
      myOutput.write(myContentType, b, off, len);
    }
  }
}<|MERGE_RESOLUTION|>--- conflicted
+++ resolved
@@ -56,17 +56,12 @@
   }
 
   void close() {
-<<<<<<< HEAD
-    try { Closeables.close(myOutput, true); } catch (IOException ignored) {}
-    try { Closeables.close(myStdErr, true); } catch (IOException ignored) {}
-=======
     try {
       Closeables.close(myOutput, true /* swallowIOException */);
       Closeables.close(myStdErr, true /* swallowIOException */);
     } catch (IOException e) {
       // Cannot happen
     }
->>>>>>> d17d31b9
   }
 
   @NotNull
