--- conflicted
+++ resolved
@@ -291,13 +291,8 @@
 
   @Override
   public void updateStep() {
-<<<<<<< HEAD
-    if (!myInitializing) {
+    if (!myInitializing && AndroidSdkUtils.isAndroidSdkAvailable()) {
       myInitializing = true;
-=======
-    if (!myInitialized && AndroidSdkUtils.isAndroidSdkAvailable()) {
-      myInitialized = true;
->>>>>>> 64b6743f
       initialize();
       myInitialized = true;
     }
