--- conflicted
+++ resolved
@@ -63,17 +63,15 @@
     <action id="Android.ConvertToNinePatch" class="com.android.tools.idea.actions.ConvertToNinePatchAction">
       <add-to-group group-id="ProjectViewPopupMenu" anchor="last" />
     </action>
-<<<<<<< HEAD
     <action id="Android.OpenStringResourceEditor" class="com.android.tools.idea.actions.OpenStringResourceEditorAction">
       <add-to-group group-id="ProjectViewPopupMenu" anchor="after" relative-to-action="EditSource"/>
     </action>
-=======
-
->>>>>>> 106199a2
+
     <group id="AndroidToolsGroup" popup="true" text="Android" icon="AndroidIcons.Android"
            class="org.jetbrains.android.actions.AndroidToolsActionGroup">
       <action id="Android.ShowNavigationEditor" class="com.android.tools.idea.actions.AndroidShowNavigationEditor"
               icon="AndroidIcons.NavigationEditor"/>
+      <action id="Android.MemoryMonitor" class="com.android.tools.idea.memory.MemoryMonitorAction" icon="AndroidIcons.MemoryMonitor"/>
       <action id="Android.SyncProject" class="com.android.tools.idea.gradle.actions.SyncProjectAction" icon="AndroidIcons.GradleSync" project-type="Android"/>
       <action id="Android.RunDdms" class="org.jetbrains.android.actions.AndroidRunDdmsAction" icon="AndroidIcons.Android" project-type="Android"/>
       <action id="Android.RunAndroidAvdManager" class="org.jetbrains.android.actions.RunAndroidAvdManagerAction"
@@ -84,18 +82,6 @@
       <action id="Android.GenerateSourcesAction" class="org.jetbrains.android.actions.AndroidRegenerateSourcesAction"/>
       <add-to-group group-id="ToolsMenu" anchor="last"/>
     </group>
-<<<<<<< HEAD
-    <action id="Android.ShowNavigationEditor" class="com.android.tools.idea.actions.AndroidShowNavigationEditor"
-            icon="AndroidIcons.NavigationEditor">
-      <add-to-group group-id="AndroidToolsGroup" anchor="last"/>
-    </action>
-    <action id="Android.MemoryMonitor" class="com.android.tools.idea.memory.MemoryMonitorAction" icon="AndroidIcons.MemoryMonitor">
-      <add-to-group group-id="AndroidToolsGroup" anchor="last"/>
-    </action>
-    <action id="Android.SyncProject" class="com.android.tools.idea.gradle.actions.SyncProjectAction" icon="AndroidIcons.GradleSync">
-      <add-to-group group-id="AndroidToolsGroup" anchor="last"/>
-    </action>
-=======
 
     <group id="Android.MainToolBarActionGroup">
       <separator/>
@@ -108,7 +94,6 @@
       <add-to-group group-id="MainToolBar" anchor="before" relative-to-action="HelpTopics" />
     </group>
 
->>>>>>> 106199a2
     <group id="Internal.Android" text="Android" popup="true" internal="true">
       <action internal="true" id="Android.CleanImportProject" class="com.android.tools.idea.gradle.actions.CleanImportProjectAction" />
       <action internal="true" id="Android.StopGradleDaemons" class="com.android.tools.idea.gradle.actions.StopGradleDaemonsAction" />
@@ -149,18 +134,12 @@
       <add-to-group group-id="RefactoringMenu"/>
     </action>
     <action id="Android.TraceViewSearch" class="com.android.tools.idea.editors.vmtrace.VmTraceEditorSearchAction" use-shortcut-of="Find" />
-<<<<<<< HEAD
-    <action id="Android.GenerateSourcesAction" class="org.jetbrains.android.actions.AndroidRegenerateSourcesAction">
-      <add-to-group group-id="AndroidToolsGroup" anchor="last"/>
-    </action>
     <action id="Android.Debugger.ViewBitmapAction" class="com.android.tools.idea.run.ViewBitmapAction">
       <add-to-group group-id="Debugger.FramePanelPopup" anchor="last"/>
     </action>
     <action class="com.android.tools.idea.actions.ShowLicensesUsedAction" id="Android.ShowLicenses">
       <add-to-group group-id="HelpMenu" anchor="before" relative-to-action="Help.KeymapReference" />
     </action>
-=======
->>>>>>> 106199a2
   </actions>
 
   <extensions defaultExtensionNs="org.jetbrains.plugins.gradle">
