--- conflicted
+++ resolved
@@ -50,33 +50,17 @@
 
   @SuppressWarnings("unchecked")
   public void testResolveProjectInfo() throws Exception {
-<<<<<<< HEAD
-    String projectId = "dummy";
-    ExternalSystemTaskId id = ExternalSystemTaskId.create(ExternalSystemTaskType.RESOLVE_PROJECT, projectId);
-    String projectPath = "~/basic/build.gradle";
-    GradleExecutionSettings settings = createMock(GradleExecutionSettings.class);
-
-    ExternalSystemTaskNotificationListener listener = new ExternalSystemTaskNotificationListenerAdapter() {
-    };
-    expect(myFunctionFactory.createFunction(id, projectPath, settings, listener)).andReturn(myProjectResolverFunction);
-=======
     ExternalSystemTaskId id = ExternalSystemTaskId.create(ExternalSystemTaskType.RESOLVE_PROJECT, "1");
     String projectPath = "~/basic/build.gradle";
     GradleExecutionSettings settings = createMock(GradleExecutionSettings.class);
 
     expect(myFunctionFactory.createFunction(id, projectPath, settings, NULL_OBJECT)).andReturn(myProjectResolverFunction);
->>>>>>> ff846c6c
     DataNode<ProjectData> projectInfo = createMock(DataNode.class);
     expect(myHelper.execute(projectPath, settings, myProjectResolverFunction)).andReturn(projectInfo);
 
     replay(myFunctionFactory, myHelper);
 
-<<<<<<< HEAD
-
-    DataNode<ProjectData> resolved = myProjectResolver.resolveProjectInfo(id, projectPath, true, settings, listener);
-=======
     DataNode<ProjectData> resolved = myProjectResolver.resolveProjectInfo(id, projectPath, true, settings, NULL_OBJECT);
->>>>>>> ff846c6c
     assertSame(projectInfo, resolved);
 
     verify(myFunctionFactory, myHelper);
